--- conflicted
+++ resolved
@@ -4,17 +4,13 @@
 
 ## What it does
 
-Provides LLM access to the Ordnance Survey's Data Hub APIs. 
+Provides LLM access to the Ordnance Survey's Data Hub APIs.
 
 Ask simple questions such as find me all cinemas in Leeds City Centre or use the prompts templates for more complex, speciifc use cases - relating to street works, planning, etc.
 
-<<<<<<< HEAD
 Use the prompts templates for more complex, speciifc use cases - relating to road networks, etc.
 
 This MCP server enforces a 2 step workflow plan to ensure the user gets the best results - it must always produce a plan before making searches.
-=======
-This MCP server enforces a 2 step workflow plan to ensure that the user gets the best results possible.
->>>>>>> 6c5fb268
 
 ## Quick Start
 
@@ -58,17 +54,7 @@
 }
 ```
 
-<<<<<<< HEAD
 Open Claude Desktop and you show see all available tools, resources, and prompts.
-=======
-Open Claude Desktop and you should now see all available tools, resources, and prompts.
-
-## Requirements
-
-- Python 3.11+
-- OS API Key from [OS Data Hub](https://osdatahub.os.uk/)
-- Set a STDIO_KEY env var which can be any value for now whilst auth is improved.
->>>>>>> 6c5fb268
 
 ## License
 
